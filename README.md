--- conflicted
+++ resolved
@@ -28,11 +28,7 @@
 - Pillow
 - opencv-python
 - imgaug
-<<<<<<< HEAD
-=======
 - einops
-- mmcv
->>>>>>> 2cd15f27
 - timm
 - tqdm
 - pyyaml
